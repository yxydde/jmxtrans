--- conflicted
+++ resolved
@@ -72,12 +72,9 @@
 			<sfile name="${jbossjdeparser.jar}" scope="compile" />
 			<sfile name="${jboss-xnio-api.jar}" scope="compile" />
 			<sfile name="${jboss-xnio-nio.jar}" scope="compile" />
-<<<<<<< HEAD
 			<sfile name="${jexl.jar}" scope="compile" src="${alexandria.home}/${jexl.jar.src}" />
-=======
 			<sfile name="${logback-classic.jar}" scope="compile"/>
 			<sfile name="${logback-core.jar}" scope="compile" />
->>>>>>> 2f793d38
 		</sfilelist>
 	</spath>
 
