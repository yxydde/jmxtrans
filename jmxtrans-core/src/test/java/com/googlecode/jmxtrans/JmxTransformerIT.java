/**
 * The MIT License
 * Copyright © 2010 JmxTrans team
 *
 * Permission is hereby granted, free of charge, to any person obtaining a copy
 * of this software and associated documentation files (the "Software"), to deal
 * in the Software without restriction, including without limitation the rights
 * to use, copy, modify, merge, publish, distribute, sublicense, and/or sell
 * copies of the Software, and to permit persons to whom the Software is
 * furnished to do so, subject to the following conditions:
 *
 * The above copyright notice and this permission notice shall be included in
 * all copies or substantial portions of the Software.
 *
 * THE SOFTWARE IS PROVIDED "AS IS", WITHOUT WARRANTY OF ANY KIND, EXPRESS OR
 * IMPLIED, INCLUDING BUT NOT LIMITED TO THE WARRANTIES OF MERCHANTABILITY,
 * FITNESS FOR A PARTICULAR PURPOSE AND NONINFRINGEMENT. IN NO EVENT SHALL THE
 * AUTHORS OR COPYRIGHT HOLDERS BE LIABLE FOR ANY CLAIM, DAMAGES OR OTHER
 * LIABILITY, WHETHER IN AN ACTION OF CONTRACT, TORT OR OTHERWISE, ARISING FROM,
 * OUT OF OR IN CONNECTION WITH THE SOFTWARE OR THE USE OR OTHER DEALINGS IN
 * THE SOFTWARE.
 */
package com.googlecode.jmxtrans;

import com.googlecode.jmxtrans.exceptions.LifecycleException;
import com.googlecode.jmxtrans.test.DummyApp;
import com.googlecode.jmxtrans.test.IntegrationTest;
import com.googlecode.jmxtrans.test.ExternalApp;
import com.googlecode.jmxtrans.test.OutputCapture;
import com.googlecode.jmxtrans.test.RequiresIO;
import org.junit.After;
import org.junit.Before;
import org.junit.Rule;
import org.junit.Test;
import org.junit.experimental.categories.Category;

import java.net.URISyntaxException;

import static com.jayway.awaitility.Awaitility.await;
import static java.util.concurrent.TimeUnit.SECONDS;

@Category({IntegrationTest.class, RequiresIO.class})
public class JmxTransformerIT {
	@Rule public OutputCapture output = new OutputCapture();
	@Rule public ExternalApp app = new ExternalApp(DummyApp.class).enableJmx(12345);
	private JmxTransDummyApp jmxTransDummyApp;
	@Before
	public void startJmxTrans() throws LifecycleException, URISyntaxException {
<<<<<<< HEAD
		jmxTransDummyApp = new JmxTransDummyApp("integration-test.json");
		jmxTransDummyApp.start();
=======
		JmxTransConfiguration configuration = new JmxTransConfiguration();
		configuration.setRunPeriod(1);
		configuration.setProcessConfigFile(file("integration-test.json"));
		Injector injector = JmxTransModule.createInjector(configuration);
		jmxTransformer = injector.getInstance(JmxTransformer.class);
		jmxTransformer.start();
	}

	private File file(String filename) throws URISyntaxException {
		return new File(getClass().getClassLoader().getResource(filename).toURI());
>>>>>>> 86b58a8d
	}

	@Test
	public void metricsAreSentToStdout() throws Exception {
		await().atMost(5, SECONDS).until(output.stdoutHasLineContaining("Value=1"));
		await().atMost(5, SECONDS).until(output.stdoutHasLineContaining("Value=2"));
	}

	@After
	public void stopJmxTrans() throws LifecycleException {
		jmxTransDummyApp.stop();
	}
}<|MERGE_RESOLUTION|>--- conflicted
+++ resolved
@@ -41,26 +41,16 @@
 
 @Category({IntegrationTest.class, RequiresIO.class})
 public class JmxTransformerIT {
-	@Rule public OutputCapture output = new OutputCapture();
-	@Rule public ExternalApp app = new ExternalApp(DummyApp.class).enableJmx(12345);
+	@Rule
+	public OutputCapture output = new OutputCapture();
+	@Rule
+	public ExternalApp app = new ExternalApp(DummyApp.class).enableJmx(12345);
 	private JmxTransDummyApp jmxTransDummyApp;
+
 	@Before
 	public void startJmxTrans() throws LifecycleException, URISyntaxException {
-<<<<<<< HEAD
 		jmxTransDummyApp = new JmxTransDummyApp("integration-test.json");
 		jmxTransDummyApp.start();
-=======
-		JmxTransConfiguration configuration = new JmxTransConfiguration();
-		configuration.setRunPeriod(1);
-		configuration.setProcessConfigFile(file("integration-test.json"));
-		Injector injector = JmxTransModule.createInjector(configuration);
-		jmxTransformer = injector.getInstance(JmxTransformer.class);
-		jmxTransformer.start();
-	}
-
-	private File file(String filename) throws URISyntaxException {
-		return new File(getClass().getClassLoader().getResource(filename).toURI());
->>>>>>> 86b58a8d
 	}
 
 	@Test
